--- conflicted
+++ resolved
@@ -27,12 +27,6 @@
           "INSERT INTO A VALUES (1,'Fly High');" +
           "COMMIT;";
 
-<<<<<<< HEAD
-  private final String AGG_COUNT = "SELECT COUNT(*) FROM A WHERE id = 2";
-  //private final String AGG_COUNT = "SELECT COUNT(*) FROM A";
-
-=======
->>>>>>> c4cc7eba
   private final String SEQSCAN = "SELECT * FROM A";
   private final String INDEXSCAN = "SELECT id FROM A WHERE id = 1";
   private final String BITMAPSCAN = "SELECT * FROM A WHERE id > ? and id < ?";
