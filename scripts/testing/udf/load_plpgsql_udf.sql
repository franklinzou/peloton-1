--- conflicted
+++ resolved
@@ -25,23 +25,6 @@
 END;
 $$ LANGUAGE 'plpgsql';
 
-<<<<<<< HEAD
-DROP FUNCTION IF EXISTS item_sales_sum_plpgsql(int);
-
-CREATE OR REPLACE FUNCTION item_sales_sum_plpgsql(item_id int)
-RETURNS numeric AS $$
-     DECLARE tmp RECORD; result numeric;
-     BEGIN
-          result := 0.00;
-          FOR tmp IN select item.i_price from order_line,item where order_line.ol_i_id = item_id and order_line.ol_i_id = item.i_id LOOP
-              result := result + tmp.i_price;
-          END LOOP;
-     RETURN result;
-END;
-$$ LANGUAGE plpgsql;
-
-select i_id, item_sales_sum_plpgsql(i_id) from item where i_id in (100, 14232, 22352, 53421, 99322, 82312, 2214);
-=======
 DROP FUNCTION IF EXISTS replace_vowel_plpgsql(text);
 CREATE OR REPLACE FUNCTION replace_vowel_plpgsql(x text) RETURNS text AS
 $$ DECLARE result text;
@@ -60,4 +43,17 @@
     RETURN result;
 END;
 $$ LANGUAGE 'plpgsql';
->>>>>>> 51a060c0
+
+DROP FUNCTION IF EXISTS item_sales_sum_plpgsql(int);
+
+CREATE OR REPLACE FUNCTION item_sales_sum_plpgsql(item_id int)
+RETURNS numeric AS $$
+     DECLARE tmp RECORD; result numeric;
+     BEGIN
+          result := 0.00;
+          FOR tmp IN select item.i_price from order_line,item where order_line.ol_i_id = item_id and order_line.ol_i_id = item.i_id LOOP
+              result := result + tmp.i_price;
+          END LOOP;
+     RETURN result;
+END;
+$$ LANGUAGE plpgsql;