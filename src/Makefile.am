--- conflicted
+++ resolved
@@ -26,11 +26,8 @@
 include $(srcdir)/backend/planner/Makefile.am
 include $(srcdir)/backend/storage/Makefile.am
 include $(srcdir)/backend/logging/Makefile.am
-<<<<<<< HEAD
 include $(srcdir)/backend/statistics/Makefile.am
-=======
 include $(srcdir)/backend/gc/Makefile.am
->>>>>>> da9dd1a6
 include $(srcdir)/backend/benchmark/Makefile.am
 
 include $(srcdir)/postgres/backend/Makefile.am
@@ -71,11 +68,8 @@
 			$(planner_FILES) \
 			$(storage_FILES) \
 			$(logging_FILES) \
-<<<<<<< HEAD
-			$(statistics_FILES)
-=======
+			$(statistics_FILES) \
 			$(gc_FILES)
->>>>>>> da9dd1a6
 
 ## Use different compiler flags for Peloton and pelotonpg.
 
