--- conflicted
+++ resolved
@@ -130,11 +130,7 @@
 }
 
 bool SpeculativeReadTxnManager::PerformInsert(const oid_t &tile_group_id,
-<<<<<<< HEAD
-                                                 const oid_t &tuple_id) {
-=======
                                               const oid_t &tuple_id) {
->>>>>>> e651e352
   auto tile_group_header =
       catalog::Manager::GetInstance().GetTileGroup(tile_group_id)->GetHeader();
   auto transaction_id = current_txn->GetTransactionId();
@@ -187,13 +183,8 @@
 
   auto tile_group_header =
       catalog::Manager::GetInstance().GetTileGroup(tile_group_id)->GetHeader();
-<<<<<<< HEAD
-  auto new_tile_group_header =
-      catalog::Manager::GetInstance().GetTileGroup(new_location.block)->GetHeader();
-=======
   auto new_tile_group_header = catalog::Manager::GetInstance()
       .GetTileGroup(new_location.block)->GetHeader();
->>>>>>> e651e352
 
   assert(tile_group_header->GetTransactionId(tuple_id) == transaction_id);
 
@@ -248,30 +239,17 @@
 }
 
 // the logic is the same as PerformUpdate.
-<<<<<<< HEAD
-bool SpeculativeReadTxnManager::PerformDelete(
-    const oid_t &tile_group_id, const oid_t &tuple_id,
-    const ItemPointer &new_location) {
-  //TransactionManager::PerformDelete(tile_group_id, tuple_id);
-  RecycleTupleSlot(tile_group_id, tuple_id);
-
-=======
 bool SpeculativeReadTxnManager::PerformDelete(const oid_t &tile_group_id,
                                               const oid_t &tuple_id,
                                               const ItemPointer &new_location) {
->>>>>>> e651e352
+  RecycleTupleSlot(tile_group_id, tuple_id);
   auto transaction_id = current_txn->GetTransactionId();
   auto txn_begin_id = current_txn->GetBeginCommitId();
 
   auto tile_group_header =
       catalog::Manager::GetInstance().GetTileGroup(tile_group_id)->GetHeader();
-<<<<<<< HEAD
-  auto new_tile_group_header =
-      catalog::Manager::GetInstance().GetTileGroup(new_location.block)->GetHeader();
-=======
   auto new_tile_group_header = catalog::Manager::GetInstance()
       .GetTileGroup(new_location.block)->GetHeader();
->>>>>>> e651e352
 
   assert(tile_group_header->GetTransactionId(tuple_id) == transaction_id);
 
@@ -302,15 +280,9 @@
   return true;
 }
 
-<<<<<<< HEAD
-void SpeculativeReadTxnManager::PerformDelete(const oid_t &tile_group_id, const oid_t &tuple_id){
-  //TransactionManager::PerformDelete(tile_group_id, tuple_id);
-  RecycleTupleSlot(tile_group_id, tuple_id);
-
-=======
 void SpeculativeReadTxnManager::PerformDelete(const oid_t &tile_group_id,
                                               const oid_t &tuple_id) {
->>>>>>> e651e352
+  RecycleTupleSlot(tile_group_id, tuple_id);
   auto &manager = catalog::Manager::GetInstance();
   auto tile_group_header = manager.GetTileGroup(tile_group_id)->GetHeader();
   auto transaction_id = current_txn->GetTransactionId();
@@ -421,17 +393,9 @@
 
         new_tile_group_header->SetTransactionId(new_version.offset,
                                                 INVALID_TXN_ID);
-<<<<<<< HEAD
-        tile_group_header->SetTransactionId(tuple_slot,
-                                           INITIAL_TXN_ID);
-
-      }
-      else if (tuple_entry.second == RW_TYPE_INSERT) {
-=======
         tile_group_header->SetTransactionId(tuple_slot, INITIAL_TXN_ID);
 
       } else if (tuple_entry.second == RW_TYPE_INSERT) {
->>>>>>> e651e352
         assert(tile_group_header->GetTransactionId(tuple_slot) ==
                current_txn->GetTransactionId());
         // set the begin commit id to persist insert
