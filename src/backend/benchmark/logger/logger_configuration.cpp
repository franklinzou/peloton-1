//===----------------------------------------------------------------------===//
//
//                         Peloton
//
// logger_configuration.cpp
//
// Identification: src/backend/benchmark/logger/logger_configuration.cpp
//
// Copyright (c) 2015-16, Carnegie Mellon University Database Group
//
//===----------------------------------------------------------------------===//

#include <iomanip>
#include <algorithm>
#include <sys/stat.h>

#undef NDEBUG

#include "backend/common/exception.h"
#include "backend/common/logger.h"
#include "backend/benchmark/logger/logger_configuration.h"
#include "backend/benchmark/ycsb/ycsb_configuration.h"

namespace peloton {
namespace benchmark {
namespace logger {

<<<<<<< HEAD
void Usage(FILE* out) {
  fprintf(out,
          "Command line options :  logger <options> \n"
          "   -h --help              :  Print help message \n"
          "   -l --logging-type      :  Logging type \n"
          "   -f --data-file-size    :  Data file size (MB) \n"
          "   -e --experiment_type   :  Experiment Type \n"
          "   -w --wait-timeout      :  Wait timeout (us) \n"
          "   -h --help              :  Print help message \n"
          "   -k --scale-factor      :  # of tuples \n"
          "   -t --transactions      :  # of transactions \n"
          "   -c --column_count      :  # of columns \n"
          "   -u --write_ratio       :  Fraction of updates \n"
          "   -b --backend-count     :  Backend count \n"
  );
=======
void Usage() {
  LOG_ERROR(
      "Command line options :  logger <options> \n"
      "   -h --help              :  Print help message \n"
      "   -l --logging-type      :  Logging type \n"
      "   -t --tuple-count       :  Tuple count \n"
      "   -b --backend-count     :  Backend count \n"
      "   -z --column-count      :  # of columns per tuple \n"
      "   -c --check-tuple-count :  Check tuple count \n"
      "   -f --data-file-size    :  Data file size (MB) \n"
      "   -e --experiment_type   :  Experiment Type \n"
      "   -w --wait-timeout      :  Wait timeout (us) \n");
  exit(EXIT_FAILURE);
>>>>>>> 22f2177f
}

static struct option opts[] = {
    {"logging-type", optional_argument, NULL, 'l'},
    {"data-file-size", optional_argument, NULL, 'f'},
    {"experiment-type", optional_argument, NULL, 'e'},
    {"wait-timeout", optional_argument, NULL, 'w'},
    {"scale-factor", optional_argument, NULL, 'k'},
    {"transactions", optional_argument, NULL, 't'},
    {"column_count", optional_argument, NULL, 'c'},
    {"update_ratio", optional_argument, NULL, 'u'},
    {NULL, 0, NULL, 0}};

<<<<<<< HEAD
static void ValidateLoggingType(
    const configuration& state) {
  std::cout << std::setw(20) << std::left << "logging_type "
      << " : ";

  std::cout << LoggingTypeToString(state.logging_type) << std::endl;
}

static void ValidateDataFileSize(
    const configuration& state) {
  if (state.data_file_size <= 0) {
    std::cout << "Invalid pmem_file_size :: " << state.data_file_size
        << std::endl;
    exit(EXIT_FAILURE);
  }

  std::cout << std::setw(20) << std::left << "data_file_size "
      << " : " << state.data_file_size << std::endl;
=======
static void ValidateLoggingType(const configuration& state) {
  LOG_INFO("Invalid logging_type :: %s", LoggingTypeToString(state.logging_type).c_str());
}

static void ValidateColumnCount(const configuration& state) {
  if (state.column_count <= 0) {
    LOG_ERROR("Invalid column_count :: %ld", state.column_count);
    exit(EXIT_FAILURE);
  }

  LOG_INFO("column_count :: %ld", state.column_count);
}

static void ValidateTupleCount(const configuration& state) {
  if (state.tuple_count <= 0) {
    LOG_ERROR("Invalid tuple_count :: %d", state.tuple_count);
    exit(EXIT_FAILURE);
  }

  LOG_INFO("tuple_count :: %d", state.tuple_count);
}

static void ValidateBackendCount(const configuration& state) {
  if (state.backend_count <= 0) {
    LOG_ERROR("Invalid backend_count :: %d", state.backend_count);
    exit(EXIT_FAILURE);
  }

  LOG_INFO("backend_count :: %d", state.backend_count);
}

static void ValidateDataFileSize(const configuration& state) {
  if (state.data_file_size <= 0) {
    LOG_ERROR("Invalid data_file_size :: %lu", state.data_file_size);
    exit(EXIT_FAILURE);
  }

  LOG_INFO("data_file_size :: %lu", state.data_file_size);
>>>>>>> 22f2177f
}

static void ValidateExperiment(const configuration& state) {
  if (state.experiment_type < 0 || state.experiment_type > 4) {
<<<<<<< HEAD
    std::cout << "Invalid experiment_type :: " << state.experiment_type
        << std::endl;
    exit(EXIT_FAILURE);
  }

  std::cout << std::setw(20) << std::left << "experiment_type "
      << " : " << state.experiment_type << std::endl;
=======
    LOG_ERROR("Invalid experiment_type :: %d", state.experiment_type);
    exit(EXIT_FAILURE);
  }

  LOG_INFO("experiment_type :: %d", state.experiment_type);
>>>>>>> 22f2177f
}

static void ValidateWaitTimeout(const configuration& state) {
  if (state.wait_timeout < 0) {
    LOG_ERROR("Invalid wait_timeout :: %lu", state.wait_timeout);
    exit(EXIT_FAILURE);
  }

<<<<<<< HEAD
  std::cout << std::setw(20) << std::left << "wait_timeout "
      << " : " << state.wait_timeout << std::endl;
=======
  LOG_INFO("wait_timeout :: %lu", state.wait_timeout);
>>>>>>> 22f2177f
}

static void ValidateLogFileDir(configuration& state) {
  struct stat data_stat;

  // Assign log file dir based on logging type
  switch (state.logging_type) {
    // Log file on NVM
    case LOGGING_TYPE_DRAM_NVM:
    case LOGGING_TYPE_NVM_NVM:
    case LOGGING_TYPE_HDD_NVM: {
      int status = stat(NVM_DIR, &data_stat);
      if (status == 0 && S_ISDIR(data_stat.st_mode)) {
        state.log_file_dir = NVM_DIR;
      }
    } break;

    // Log file on HDD
    case LOGGING_TYPE_DRAM_HDD:
    case LOGGING_TYPE_NVM_HDD:
    case LOGGING_TYPE_HDD_HDD: {
      int status = stat(HDD_DIR, &data_stat);
      if (status == 0 && S_ISDIR(data_stat.st_mode)) {
        state.log_file_dir = HDD_DIR;
      }
    } break;

    case LOGGING_TYPE_INVALID:
    default: {
      int status = stat(TMP_DIR, &data_stat);
      if (status == 0 && S_ISDIR(data_stat.st_mode)) {
        state.log_file_dir = TMP_DIR;
      } else {
        throw Exception("Could not find temp directory : " +
                        std::string(TMP_DIR));
      }
    } break;
  }

<<<<<<< HEAD
  std::cout << std::setw(20) << std::left << "log_file_dir "
      << " : " << state.log_file_dir << std::endl;
=======
  LOG_INFO("log_file_dir :: %s", state.log_file_dir.c_str());
>>>>>>> 22f2177f
}

void ParseArguments(int argc, char* argv[], configuration& state) {
  // Default Values
  state.logging_type = LOGGING_TYPE_DRAM_NVM;

  state.log_file_dir = TMP_DIR;
  state.data_file_size = 512;

  state.experiment_type = EXPERIMENT_TYPE_INVALID;
  state.wait_timeout = 100;

  // Default Values
  ycsb::state.scale_factor = 1;
  ycsb::state.transaction_count = 10000;
  ycsb::state.column_count = 10;
  ycsb::state.update_ratio = 0.5;
  ycsb::state.backend_count = 1;

  // Parse args
  while (1) {
    int idx = 0;
    int c = getopt_long(argc, argv, "ahl:f:e:w:k:t:c:u:b:", opts, &idx);

    if (c == -1) break;

    switch (c) {
      case 'l':
        state.logging_type = (LoggingType)atoi(optarg);
        break;
      case 'f':
        state.data_file_size = atoi(optarg);
        break;
      case 'e':
        state.experiment_type = (ExperimentType)atoi(optarg);
        break;
      case 'w':
        state.wait_timeout = atoi(optarg);
        break;

        // YCSB
      case 'k':
        ycsb::state.scale_factor = atoi(optarg);
        break;
      case 't':
        ycsb::state.transaction_count = atoi(optarg);
        break;
      case 'c':
        ycsb::state.column_count = atoi(optarg);
        break;
      case 'u':
        ycsb::state.update_ratio = atof(optarg);
        break;
      case 'b':
        ycsb::state.backend_count = atoi(optarg);
        break;

      case 'h':
<<<<<<< HEAD
        Usage(stderr);
        ycsb::Usage(stderr);
        exit(EXIT_FAILURE);
        break;

      default:
        break;
=======
        Usage();
        break;

      default:
        LOG_ERROR("Unknown option: -%c-", c);
        Usage();
>>>>>>> 22f2177f
    }
  }

  // Print configuration
  ValidateLoggingType(state);
  ValidateDataFileSize(state);
  ValidateLogFileDir(state);
  ValidateWaitTimeout(state);
  ValidateExperiment(state);

  // Print configuration
  ycsb::ValidateScaleFactor(ycsb::state);
  ycsb::ValidateColumnCount(ycsb::state);
  ycsb::ValidateUpdateRatio(ycsb::state);
  ycsb::ValidateBackendCount(ycsb::state);
  ycsb::ValidateTransactionCount(ycsb::state);

}

}  // namespace logger
}  // namespace benchmark
}  // namespace peloton<|MERGE_RESOLUTION|>--- conflicted
+++ resolved
@@ -25,7 +25,6 @@
 namespace benchmark {
 namespace logger {
 
-<<<<<<< HEAD
 void Usage(FILE* out) {
   fprintf(out,
           "Command line options :  logger <options> \n"
@@ -36,26 +35,9 @@
           "   -w --wait-timeout      :  Wait timeout (us) \n"
           "   -h --help              :  Print help message \n"
           "   -k --scale-factor      :  # of tuples \n"
-          "   -t --transactions      :  # of transactions \n"
-          "   -c --column_count      :  # of columns \n"
+          "   -t --transaction-count :  # of transactions \n"
           "   -u --write_ratio       :  Fraction of updates \n"
-          "   -b --backend-count     :  Backend count \n"
   );
-=======
-void Usage() {
-  LOG_ERROR(
-      "Command line options :  logger <options> \n"
-      "   -h --help              :  Print help message \n"
-      "   -l --logging-type      :  Logging type \n"
-      "   -t --tuple-count       :  Tuple count \n"
-      "   -b --backend-count     :  Backend count \n"
-      "   -z --column-count      :  # of columns per tuple \n"
-      "   -c --check-tuple-count :  Check tuple count \n"
-      "   -f --data-file-size    :  Data file size (MB) \n"
-      "   -e --experiment_type   :  Experiment Type \n"
-      "   -w --wait-timeout      :  Wait timeout (us) \n");
-  exit(EXIT_FAILURE);
->>>>>>> 22f2177f
 }
 
 static struct option opts[] = {
@@ -64,60 +46,13 @@
     {"experiment-type", optional_argument, NULL, 'e'},
     {"wait-timeout", optional_argument, NULL, 'w'},
     {"scale-factor", optional_argument, NULL, 'k'},
-    {"transactions", optional_argument, NULL, 't'},
-    {"column_count", optional_argument, NULL, 'c'},
+    {"transaction_count", optional_argument, NULL, 't'},
     {"update_ratio", optional_argument, NULL, 'u'},
     {NULL, 0, NULL, 0}};
 
-<<<<<<< HEAD
-static void ValidateLoggingType(
-    const configuration& state) {
-  std::cout << std::setw(20) << std::left << "logging_type "
-      << " : ";
-
-  std::cout << LoggingTypeToString(state.logging_type) << std::endl;
-}
-
-static void ValidateDataFileSize(
-    const configuration& state) {
-  if (state.data_file_size <= 0) {
-    std::cout << "Invalid pmem_file_size :: " << state.data_file_size
-        << std::endl;
-    exit(EXIT_FAILURE);
-  }
-
-  std::cout << std::setw(20) << std::left << "data_file_size "
-      << " : " << state.data_file_size << std::endl;
-=======
+
 static void ValidateLoggingType(const configuration& state) {
   LOG_INFO("Invalid logging_type :: %s", LoggingTypeToString(state.logging_type).c_str());
-}
-
-static void ValidateColumnCount(const configuration& state) {
-  if (state.column_count <= 0) {
-    LOG_ERROR("Invalid column_count :: %ld", state.column_count);
-    exit(EXIT_FAILURE);
-  }
-
-  LOG_INFO("column_count :: %ld", state.column_count);
-}
-
-static void ValidateTupleCount(const configuration& state) {
-  if (state.tuple_count <= 0) {
-    LOG_ERROR("Invalid tuple_count :: %d", state.tuple_count);
-    exit(EXIT_FAILURE);
-  }
-
-  LOG_INFO("tuple_count :: %d", state.tuple_count);
-}
-
-static void ValidateBackendCount(const configuration& state) {
-  if (state.backend_count <= 0) {
-    LOG_ERROR("Invalid backend_count :: %d", state.backend_count);
-    exit(EXIT_FAILURE);
-  }
-
-  LOG_INFO("backend_count :: %d", state.backend_count);
 }
 
 static void ValidateDataFileSize(const configuration& state) {
@@ -127,26 +62,15 @@
   }
 
   LOG_INFO("data_file_size :: %lu", state.data_file_size);
->>>>>>> 22f2177f
 }
 
 static void ValidateExperiment(const configuration& state) {
   if (state.experiment_type < 0 || state.experiment_type > 4) {
-<<<<<<< HEAD
-    std::cout << "Invalid experiment_type :: " << state.experiment_type
-        << std::endl;
-    exit(EXIT_FAILURE);
-  }
-
-  std::cout << std::setw(20) << std::left << "experiment_type "
-      << " : " << state.experiment_type << std::endl;
-=======
     LOG_ERROR("Invalid experiment_type :: %d", state.experiment_type);
     exit(EXIT_FAILURE);
   }
 
   LOG_INFO("experiment_type :: %d", state.experiment_type);
->>>>>>> 22f2177f
 }
 
 static void ValidateWaitTimeout(const configuration& state) {
@@ -155,12 +79,7 @@
     exit(EXIT_FAILURE);
   }
 
-<<<<<<< HEAD
-  std::cout << std::setw(20) << std::left << "wait_timeout "
-      << " : " << state.wait_timeout << std::endl;
-=======
   LOG_INFO("wait_timeout :: %lu", state.wait_timeout);
->>>>>>> 22f2177f
 }
 
 static void ValidateLogFileDir(configuration& state) {
@@ -200,12 +119,7 @@
     } break;
   }
 
-<<<<<<< HEAD
-  std::cout << std::setw(20) << std::left << "log_file_dir "
-      << " : " << state.log_file_dir << std::endl;
-=======
   LOG_INFO("log_file_dir :: %s", state.log_file_dir.c_str());
->>>>>>> 22f2177f
 }
 
 void ParseArguments(int argc, char* argv[], configuration& state) {
@@ -264,22 +178,12 @@
         break;
 
       case 'h':
-<<<<<<< HEAD
         Usage(stderr);
-        ycsb::Usage(stderr);
-        exit(EXIT_FAILURE);
-        break;
-
-      default:
-        break;
-=======
-        Usage();
         break;
 
       default:
         LOG_ERROR("Unknown option: -%c-", c);
-        Usage();
->>>>>>> 22f2177f
+        Usage(stderr);
     }
   }
 
