--- conflicted
+++ resolved
@@ -216,12 +216,10 @@
   // Get a string representation for debugging
   const std::string GetInfo() const;
 
-<<<<<<< HEAD
   // try to insert into the indices
   bool InsertInIndexes(const storage::Tuple *tuple, ItemPointer location);
-=======
+
   RWLock &GetTileGroupLock() { return tile_group_lock_; }
->>>>>>> 64a1ee09
 
  protected:
   //===--------------------------------------------------------------------===//
