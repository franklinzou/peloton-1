--- conflicted
+++ resolved
@@ -77,17 +77,6 @@
 
   size_t GetMemoryFootprint() { return container.GetMemoryFootprint(); }
 
-<<<<<<< HEAD
-  int GetIndexedTileGroupOff() {
-    // printf("Get indexed_tile_group_offset_ %d\n", indexed_tile_group_offset_.load());
-    return indexed_tile_group_offset_.load();
-  }
-
-  void IncreamentIndexedTileGroupOff() {
-    indexed_tile_group_offset_++;
-    //printf("Increase to indexed_tile_group_offset_ to %d\n", indexed_tile_group_offset_.load());
-  }
-=======
   void ConstructIntervals(oid_t leading_column_id,
                           const std::vector<Value> &values,
                           const std::vector<oid_t> &key_column_ids,
@@ -99,7 +88,6 @@
       const std::vector<oid_t> &key_column_ids,
       const std::vector<ExpressionType> &expr_types,
       std::map<oid_t, std::pair<Value, Value>> &non_leading_columns);
->>>>>>> 64a1ee09
 
  protected:
   MapType container;
