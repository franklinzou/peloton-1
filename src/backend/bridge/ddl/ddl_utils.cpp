--- conflicted
+++ resolved
@@ -108,47 +108,29 @@
           conname = "";
         }
 
-<<<<<<< HEAD
         switch(contype){
           case CONSTRAINT_TYPE_UNIQUE:
             continue;
 
-=======
-        catalog::Constraint* constraint;
-
-        switch (contype) {
->>>>>>> 2d9197f5
           case CONSTRAINT_TYPE_NULL:
           case CONSTRAINT_TYPE_NOTNULL:
           case CONSTRAINT_TYPE_PRIMARY:{
             catalog::Constraint constraint(contype, conname);
             column_constraints.push_back(constraint);
             break;
-<<<<<<< HEAD
           }
           case CONSTRAINT_TYPE_CHECK:{
             catalog::Constraint constraint(contype, conname, ConstraintNode->raw_expr);
             column_constraints.push_back(constraint);
-=======
-          case CONSTRAINT_TYPE_CHECK:
-            constraint = new catalog::Constraint(contype, conname,
-                                                 ConstraintNode->raw_expr);
->>>>>>> 2d9197f5
             break;
           }
           case CONSTRAINT_TYPE_DEFAULT:{
             catalog::Constraint constraint(contype, conname, coldef->raw_default);
             column_constraints.push_back(constraint);
             break;
-<<<<<<< HEAD
           }
           case CONSTRAINT_TYPE_FOREIGN:
           {
-=======
-          case CONSTRAINT_TYPE_UNIQUE:
-            continue;
-          case CONSTRAINT_TYPE_FOREIGN: {
->>>>>>> 2d9197f5
             // REFERENCE TABLE NAME AND ACTION OPTION
             if (ConstraintNode->pktable != NULL) {
               auto& manager = catalog::Manager::GetInstance();
@@ -189,23 +171,12 @@
             }
             continue;
           }
-<<<<<<< HEAD
           default:
           {
             LOG_WARN("Unrecognized constraint type %d\n", (int) contype);
             break;
           }
         }
-=======
-          default: {
-            constraint = new catalog::Constraint(contype, conname);
-            LOG_WARN("Unrecognized constraint type %d\n", (int)contype);
-            break;
-          }
-        }
-
-        column_constraints.push_back(*constraint);
->>>>>>> 2d9197f5
       }
     }  // end of parsing constraint
 
