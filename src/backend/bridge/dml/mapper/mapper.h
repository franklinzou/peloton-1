//===----------------------------------------------------------------------===//
//
//                         PelotonDB
//
// mapper.h
//
// Identification: src/backend/bridge/dml/mapper/mapper.h
//
// Copyright (c) 2015, Carnegie Mellon University Database Group
//
//===----------------------------------------------------------------------===//

#pragma once

#include "backend/planner/abstract_plan.h"
#include "backend/bridge/ddl/bridge.h"
#include "backend/bridge/dml/expr/expr_transformer.h"
#include "backend/bridge/dml/tuple/tuple_transformer.h"
#include "backend/bridge/dml/mapper/dml_raw_structures.h"
#include "backend/expression/abstract_expression.h"
#include "backend/expression/expression_util.h"
#include "backend/common/value_vector.h"
#include "backend/common/logger.h"
#include "backend/planner/project_info.h"

#include "postgres.h"
#include "c.h"
#include "executor/execdesc.h"
#include "utils/rel.h"

namespace peloton {
namespace bridge {

//===--------------------------------------------------------------------===//
// Plan Transformer (From Postgres To Peloton)
//===--------------------------------------------------------------------===//

class PlanTransformer {
 public:
  PlanTransformer(const PlanTransformer &) = delete;
  PlanTransformer &operator=(const PlanTransformer &) = delete;
  PlanTransformer(PlanTransformer &&) = delete;
  PlanTransformer &operator=(PlanTransformer &&) = delete;

  PlanTransformer() {
  }
  ;

  static void PrintPlan(const Plan *plan);

  static planner::AbstractPlan *TransformPlan(AbstractPlanState *planstate) {
    return TransformPlan(planstate, DefaultOptions);
  }

  static bool CleanPlan(planner::AbstractPlan *root);

  static const ValueArray BuildParams(const ParamListInfo param_list);

 private:

  //===--------------------------------------------------------------------===//
  // Options controlling some transform operations
  //===--------------------------------------------------------------------===//

  class TransformOptions {
   public:
    bool use_projInfo = true;  // Use Plan.projInfo or not
    TransformOptions() = default;
    TransformOptions(bool pi)
        : use_projInfo(pi) {
    }
  };

  static const TransformOptions DefaultOptions;

  static planner::AbstractPlan *TransformPlan(
      AbstractPlanState *planstate,
      const TransformOptions options);

  //===--------------------------------------------------------------------===//
  // MODIFY TABLE FAMILY
  //===--------------------------------------------------------------------===//

  static planner::AbstractPlan *TransformModifyTable(
      const ModifyTablePlanState *planstate,
      const TransformOptions options);

  static planner::AbstractPlan *TransformInsert(
      const ModifyTablePlanState *planstate,
      const TransformOptions options);
  static planner::AbstractPlan *TransformUpdate(
      const ModifyTablePlanState *planstate,
      const TransformOptions options);
  static planner::AbstractPlan *TransformDelete(
      const ModifyTablePlanState *planstate,
      const TransformOptions options);

  //===--------------------------------------------------------------------===//
  // SCAN FAMILY
  //===--------------------------------------------------------------------===//

  /*
   * The Scan.projInfo in Scan may be processed in three possible
   * ways:
   * 1. It is stolen by the scan's parent. Then, options.use_projInfo should be
   * false
   * and the transform methods will skip processing projInfo.
   * 2. It is a pure direct map, which will be converted to a column list for
   * AbstractScanNode.
   * 3. It contains non-trivial projections. In this case, the transform methods
   * will
   * generate a projection plan node and put it on top of the scan node.
   */
  static planner::AbstractPlan *TransformSeqScan(
      const SeqScanPlanState *planstate,
      const TransformOptions options);
  static planner::AbstractPlan *TransformIndexScan(
      const IndexScanPlanState *planstate,
      const TransformOptions options);
  static planner::AbstractPlan *TransformIndexOnlyScan(
      const IndexOnlyScanPlanState *planstate,
      const TransformOptions options);
  static planner::AbstractPlan *TransformBitmapHeapScan(
      const BitmapHeapScanPlanState *planstate,
      const TransformOptions options);

  //===--------------------------------------------------------------------===//
  // JOIN FAMILY
<<<<<<< HEAD
  //===--------------------------------------------------------------------===//

  static planner::AbstractPlan *TransformNestLoop(
      const NestLoopPlanState *planstate);
=======
  //======---------------------------------------
  static planner::AbstractPlanNode *TransformNestLoop(
      const NestLoopState *plan_state);
  static planner::AbstractPlanNode *TransformMergeJoin(
      const MergeJoinState *plan_state);
>>>>>>> be3172e8

  //===--------------------------------------------------------------------===//
  // OTHERS
  //===--------------------------------------------------------------------===//

  static planner::AbstractPlan *TransformLockRows(
      const LockRowsPlanState *planstate);

<<<<<<< HEAD
  static planner::AbstractPlan *TransformMaterialization(
      const MaterialPlanState *planstate);

  static planner::AbstractPlan *TransformLimit(
      const LimitPlanState *planstate);
=======
  static planner::AbstractPlanNode *TransformLimit(
      const LimitState *plan_state);

  static planner::AbstractPlanNode *TransformResult(
      const ResultState *plan_state);
>>>>>>> be3172e8

  static planner::AbstractPlanNode *TransformAgg(const AggState *plan_state);

  static planner::AbstractPlanNode *TransformSort(const SortState *plan_state);

  static PelotonJoinType TransformJoinType(const JoinType type);

<<<<<<< HEAD
  //===--------------------------------------------------------------------===//
  // Common utility functions for Scans
  //===--------------------------------------------------------------------===//

=======
  //========-----------------------------------------
  // Common utility functions
  //========-----------------------------------------
>>>>>>> be3172e8
  static void GetGenericInfoFromScanState(
      planner::AbstractPlan *&parent,
      expression::AbstractExpression *&predicate,
      std::vector<oid_t> &out_col_list,
      const AbstractScanPlanState *sstate,
      bool use_projInfo = true);

  static const planner::ProjectInfo *BuildProjectInfo(
      const PelotonProjectionInfo *pi, oid_t column_count);

  static const planner::ProjectInfo::TargetList BuildTargetList(
      const List* targetList, oid_t column_count);

  static expression::AbstractExpression *BuildPredicateFromQual(List *qual);

  static const std::vector<oid_t> BuildColumnListFromDirectMap(
      planner::ProjectInfo::DirectMapList dmlist);

<<<<<<< HEAD
=======
  static const planner::ProjectInfo *BuildProjectInfoFromTLSkipJunk(
      List *targetLis);
>>>>>>> be3172e8
};

}  // namespace bridge
}  // namespace peloton<|MERGE_RESOLUTION|>--- conflicted
+++ resolved
@@ -126,18 +126,13 @@
 
   //===--------------------------------------------------------------------===//
   // JOIN FAMILY
-<<<<<<< HEAD
   //===--------------------------------------------------------------------===//
 
   static planner::AbstractPlan *TransformNestLoop(
       const NestLoopPlanState *planstate);
-=======
-  //======---------------------------------------
-  static planner::AbstractPlanNode *TransformNestLoop(
-      const NestLoopState *plan_state);
+
   static planner::AbstractPlanNode *TransformMergeJoin(
       const MergeJoinState *plan_state);
->>>>>>> be3172e8
 
   //===--------------------------------------------------------------------===//
   // OTHERS
@@ -146,19 +141,11 @@
   static planner::AbstractPlan *TransformLockRows(
       const LockRowsPlanState *planstate);
 
-<<<<<<< HEAD
   static planner::AbstractPlan *TransformMaterialization(
       const MaterialPlanState *planstate);
 
   static planner::AbstractPlan *TransformLimit(
       const LimitPlanState *planstate);
-=======
-  static planner::AbstractPlanNode *TransformLimit(
-      const LimitState *plan_state);
-
-  static planner::AbstractPlanNode *TransformResult(
-      const ResultState *plan_state);
->>>>>>> be3172e8
 
   static planner::AbstractPlanNode *TransformAgg(const AggState *plan_state);
 
@@ -166,16 +153,10 @@
 
   static PelotonJoinType TransformJoinType(const JoinType type);
 
-<<<<<<< HEAD
   //===--------------------------------------------------------------------===//
   // Common utility functions for Scans
   //===--------------------------------------------------------------------===//
 
-=======
-  //========-----------------------------------------
-  // Common utility functions
-  //========-----------------------------------------
->>>>>>> be3172e8
   static void GetGenericInfoFromScanState(
       planner::AbstractPlan *&parent,
       expression::AbstractExpression *&predicate,
@@ -194,11 +175,8 @@
   static const std::vector<oid_t> BuildColumnListFromDirectMap(
       planner::ProjectInfo::DirectMapList dmlist);
 
-<<<<<<< HEAD
-=======
-  static const planner::ProjectInfo *BuildProjectInfoFromTLSkipJunk(
-      List *targetLis);
->>>>>>> be3172e8
+  static const planner::ProjectInfo *BuildProjectInfoFromTLSkipJunk(List *targetLis);
+
 };
 
 }  // namespace bridge
