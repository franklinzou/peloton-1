--- conflicted
+++ resolved
@@ -39,16 +39,8 @@
 void Manager::AddTileGroup(
     const oid_t oid, const std::shared_ptr<storage::TileGroup> &location) {
 
-<<<<<<< HEAD
-  {
-    // std::lock_guard<std::mutex> lock(locator_mutex);
-
-    // drop the catalog reference to the old tile group
-    locator.erase(oid);
-=======
   // drop the catalog reference to the old tile group
   locator.erase(oid);
->>>>>>> 0ba1ff3f
 
   // add a catalog reference to the tile group
   locator[oid] = location;
@@ -74,14 +66,7 @@
 
 // used for logging test
 void Manager::ClearTileGroup() {
-<<<<<<< HEAD
-  {
-    // std::lock_guard<std::mutex> lock(locator_mutex);
-    locator.clear();
-  }
-=======
   locator.clear();
->>>>>>> 0ba1ff3f
 }
 
 //===--------------------------------------------------------------------===//
