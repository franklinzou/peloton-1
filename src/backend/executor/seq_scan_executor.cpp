/**
 * @brief Executor for sequential scan node.
 *
 * Possible optimization: Right now we loop through the tile group in the
 * scan and apply the predicate tuple at a time. Instead, we might want to
 * refactor the expression system so we can apply predicates to fields in
 * different tiles separately, and then combine the results.
 *
 * Copyright(c) 2015, CMU
 */

#include "backend/executor/seq_scan_executor.h"

#include <memory>
#include <utility>
#include <vector>

#include "backend/common/types.h"
#include "backend/executor/logical_tile.h"
#include "backend/executor/logical_tile_factory.h"
#include "backend/expression/abstract_expression.h"
#include "backend/expression/expression.h"
#include "backend/expression/container_tuple.h"
#include "backend/storage/data_table.h"
#include "backend/storage/tile_group.h"

#include "backend/common/logger.h"

namespace peloton {
namespace executor {

/**
 * @brief Constructor for seqscan executor.
 * @param node Seqscan node corresponding to this executor.
 */
SeqScanExecutor::SeqScanExecutor(planner::AbstractPlanNode *node,
                                 ExecutorContext *executor_context)
    : AbstractScanExecutor(node, executor_context) {}

/**
 * @brief Let base class DInit() first, then do mine.
 * @return true on success, false otherwise.
 */
bool SeqScanExecutor::DInit() {
  auto status = AbstractScanExecutor::DInit();

  if (!status) return false;

  // Grab data from plan node.
  const planner::SeqScanNode &node = GetPlanNode<planner::SeqScanNode>();

  table_ = node.GetTable();

  current_tile_group_offset_ = START_OID;

  if (table_ != nullptr) {
    table_tile_group_count_ = table_->GetTileGroupCount();

<<<<<<< HEAD
    if(column_ids_.empty()){
      column_ids_.resize(table_->GetSchema()->GetColumnCount());
      std::iota(column_ids_.begin(), column_ids_.end(), 0);
    }
=======
  if (column_ids_.empty()) {
    column_ids_.resize(table_->GetSchema()->GetColumnCount());
    std::iota(column_ids_.begin(), column_ids_.end(), 0);
>>>>>>> 58a8fdc7
  }



  return true;
}

/**
 * @brief Creates logical tile from tile group and applies scan predicate.
 * @return true on success, false otherwise.
 */
bool SeqScanExecutor::DExecute() {
  // Scanning over a logical tile.
  if (children_.size() == 1) {
    LOG_TRACE("Seq Scan executor :: 1 child \n");

    assert(table_ == nullptr);
    assert(column_ids_.size() == 0);

    if (!children_[0]->Execute()) {
      return false;
    }

    std::unique_ptr<LogicalTile> tile(children_[0]->GetOutput());
    if (predicate_ != nullptr) {
      // Invalidate tuples that don't satisfy the predicate.
      for (oid_t tuple_id : *tile) {
        expression::ContainerTuple<LogicalTile> tuple(tile.get(), tuple_id);
        if (predicate_->Evaluate(&tuple, nullptr, executor_context_)
                .IsFalse()) {
          tile->RemoveVisibility(tuple_id);
        }
      }
    }

    /* Hopefully we needn't do projections here */

    SetOutput(tile.release());
  }
  // Scanning a table
  else if (children_.size() == 0) {
    LOG_TRACE("Seq Scan executor :: 0 child \n");

    assert(table_ != nullptr);
    assert(column_ids_.size() > 0);

    // Retrieve next tile group.
    if (current_tile_group_offset_ == table_tile_group_count_) {
      return false;
    }

    storage::TileGroup *tile_group =
        table_->GetTileGroup(current_tile_group_offset_++);
    storage::TileGroupHeader *tile_group_header = tile_group->GetHeader();
    auto transaction_ = executor_context_->GetTransaction();
    txn_id_t txn_id = transaction_->GetTransactionId();
    cid_t commit_id = transaction_->GetLastCommitId();
    oid_t active_tuple_count = tile_group->GetNextTupleSlot();

    // Print tile group visibility
    // tile_group_header->PrintVisibility(txn_id, commit_id);

    // Construct position list by looping through tile group
    // and applying the predicate.
    std::vector<oid_t> position_list;
    for (oid_t tuple_id = 0; tuple_id < active_tuple_count; tuple_id++) {
      if (tile_group_header->IsVisible(tuple_id, txn_id, commit_id) == false) {
        continue;
      }

      expression::ContainerTuple<storage::TileGroup> tuple(tile_group,
                                                           tuple_id);
      if (predicate_ == nullptr ||
          predicate_->Evaluate(&tuple, nullptr, executor_context_).IsTrue()) {
        position_list.push_back(tuple_id);
      }
    }

    // Construct logical tile.
    std::unique_ptr<LogicalTile> logical_tile(LogicalTileFactory::GetTile());
    const bool own_base_tile = false;
    const int position_list_idx = 0;
    logical_tile->AddPositionList(std::move(position_list));

    for (oid_t origin_column_id : column_ids_) {
      oid_t base_tile_offset, tile_column_id;

      tile_group->LocateTileAndColumn(origin_column_id, base_tile_offset,
                                      tile_column_id);

      logical_tile->AddColumn(tile_group->GetTile(base_tile_offset),
                              own_base_tile, tile_column_id, position_list_idx);
    }

    SetOutput(logical_tile.release());
  }

  return true;
}

}  // namespace executor
}  // namespace peloton<|MERGE_RESOLUTION|>--- conflicted
+++ resolved
@@ -56,16 +56,11 @@
   if (table_ != nullptr) {
     table_tile_group_count_ = table_->GetTileGroupCount();
 
-<<<<<<< HEAD
     if(column_ids_.empty()){
       column_ids_.resize(table_->GetSchema()->GetColumnCount());
       std::iota(column_ids_.begin(), column_ids_.end(), 0);
     }
-=======
-  if (column_ids_.empty()) {
-    column_ids_.resize(table_->GetSchema()->GetColumnCount());
-    std::iota(column_ids_.begin(), column_ids_.end(), 0);
->>>>>>> 58a8fdc7
+
   }
 
 
