--- conflicted
+++ resolved
@@ -173,26 +173,22 @@
         ItemPointer new_location = target_table_->InsertVersion(new_tuple.get());
 
         // FIXME: PerformUpdate() will not be executed if the insertion failed,
-        // There is a write lock, acquired, but since it is not in the write set,
+        // There is a write lock acquired, but since it is not in the write set,
+        // because we haven't yet put them into the write set.
         // the acquired lock can't be released when the txn is aborted.
         if (new_location.IsNull() == true) {
           LOG_TRACE("Fail to insert new tuple. Set txn failure.");
           transaction_manager.SetTransactionResult(Result::RESULT_FAILURE);
           return false;
         }
+
+        LOG_INFO("perform update old location: %u, %u", old_location.block, old_location.offset);
+        LOG_INFO("perform update new location: %u, %u", new_location.block, new_location.offset);
         transaction_manager.PerformUpdate(old_location, new_location);
       }
-<<<<<<< HEAD
-=======
-        
-      LOG_INFO("perform update old location: %u, %u", old_location.block, old_location.offset);
-      LOG_INFO("perform update new location: %u, %u", new_location.block, new_location.offset);
-      transaction_manager.PerformUpdate(old_location, new_location);
->>>>>>> b8322b98
 
       // TODO: Why don't we also do this in the if branch above?
       executor_context_->num_processed += 1;  // updated one
-
     } else {
       // transaction should be aborted as we cannot update the latest version.
       LOG_TRACE("Fail to update tuple. Set txn failure.");
