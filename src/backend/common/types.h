--- conflicted
+++ resolved
@@ -792,12 +792,10 @@
 
   ItemPointer(oid_t block, oid_t offset) : block(block), offset(offset) {}
 
-<<<<<<< HEAD
   bool IsNull() const { 
-    return (block == INVALID_OID && offset == INVALID_OID); 
-=======
-  bool IsNull() { return (block == INVALID_OID && offset == INVALID_OID); }
-};
+    return (block == INVALID_OID && offset == INVALID_OID);
+  }
+} __attribute__((__aligned__(8))) __attribute__((__packed__));
 
 extern ItemPointer INVALID_ITEMPOINTER;
 
@@ -820,22 +818,6 @@
       : file(file), fd(fd), size(size) {}
 };
 extern FileHandle INVALID_FILE_HANDLE;
-
-//===--------------------------------------------------------------------===//
-// ItemPointerContainer
-//===--------------------------------------------------------------------===//
-
-struct ItemPointerContainer {
-
-  ItemPointerContainer(const ItemPointer &ip) {
-    this->item_pointer = ip;
-    begin_cid = 0;
->>>>>>> affe5850
-  }
-
-} __attribute__((__aligned__(8))) __attribute__((__packed__));
-
-extern ItemPointer INVALID_ITEMPOINTER;
 
 //===--------------------------------------------------------------------===//
 // Utilities
