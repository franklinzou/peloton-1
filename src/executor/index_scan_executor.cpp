--- conflicted
+++ resolved
@@ -213,14 +213,10 @@
           expression::ContainerTuple<storage::TileGroup> tuple(
             tile_group.get(), tuple_location.offset);
           auto eval =
-<<<<<<< HEAD
               predicate_->Evaluate(&tuple, nullptr, executor_context_).IsTrue();
           LOG_TRACE("predicate evaluate result: %d", eval);
           // LOG_INFO("peek: %s",
           //         ValuePeeker::PeekDecimalString(tuple.GetValue(2)).c_str());
-=======
-            predicate_->Evaluate(&tuple, nullptr, executor_context_).IsTrue();
->>>>>>> 467ccffc
           if (eval == true) {
             visible_tuples[tuple_location.block].push_back(tuple_location.offset);
 
