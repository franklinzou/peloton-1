//===----------------------------------------------------------------------===//
//
//                         Peloton
//
// transaction_test.cpp
//
// Identification: tests/concurrency/transaction_test.cpp
//
// Copyright (c) 2015-16, Carnegie Mellon University Database Group
//
//===----------------------------------------------------------------------===//

#include "harness.h"
#include "concurrency/transaction_tests_util.h"

namespace peloton {

namespace test {

//===--------------------------------------------------------------------===//
// Transaction Tests
//===--------------------------------------------------------------------===//

class TransactionTests : public PelotonTest {};

<<<<<<< HEAD
static std::vector<ConcurrencyType> TEST_TYPES = {
  CONCURRENCY_TYPE_SSI,
  CONCURRENCY_TYPE_2PL,
  CONCURRENCY_TYPE_SSI
};
=======
static std::vector<ConcurrencyType> TEST_TYPES = {CONCURRENCY_TYPE_OPTIMISTIC,
                                                  CONCURRENCY_TYPE_PESSIMISTIC};
>>>>>>> 13395591

void TransactionTest(concurrency::TransactionManager *txn_manager) {
  uint64_t thread_id = TestingHarness::GetInstance().GetThreadId();

  for (oid_t txn_itr = 1; txn_itr <= 50; txn_itr++) {
    txn_manager->BeginTransaction();
    if (thread_id % 2 == 0) {
      std::chrono::microseconds sleep_time(1);
      std::this_thread::sleep_for(sleep_time);
    }

    if (txn_itr % 25 != 0) {
      txn_manager->CommitTransaction();
    } else {
      txn_manager->AbortTransaction();
    }
  }
}

TEST_F(TransactionTests, TransactionTest) {
  for (auto test_type : TEST_TYPES) {
    concurrency::TransactionManagerFactory::Configure(test_type);
    auto &txn_manager = concurrency::TransactionManagerFactory::GetInstance();

    LaunchParallelTest(8, TransactionTest, &txn_manager);

    LOG_INFO("next Commit Id :: %lu", txn_manager.GetNextCommitId());
  }
}

TEST_F(TransactionTests, SingleTransactionTest) {
  for (auto test_type : TEST_TYPES) {
    concurrency::TransactionManagerFactory::Configure(test_type);
    auto &txn_manager = concurrency::TransactionManagerFactory::GetInstance();
    std::unique_ptr<storage::DataTable> table(
        TransactionTestsUtil::CreateTable());
    // read, read, read, read, update, read, read not exist
    // another txn read
    {
      TransactionScheduler scheduler(2, table.get(), &txn_manager);
      scheduler.Txn(0).Read(0);
      scheduler.Txn(0).Read(0);
      scheduler.Txn(0).Read(0);
      scheduler.Txn(0).Read(0);
      scheduler.Txn(0).Update(0, 1);
      scheduler.Txn(0).Read(0);
      scheduler.Txn(0).Read(100);
      scheduler.Txn(0).Commit();
      scheduler.Txn(1).Read(0);
      scheduler.Txn(1).Commit();

      scheduler.Run();

      EXPECT_EQ(RESULT_SUCCESS, scheduler.schedules[0].txn_result);
      EXPECT_EQ(RESULT_SUCCESS, scheduler.schedules[1].txn_result);
      EXPECT_EQ(0, scheduler.schedules[0].results[0]);
      EXPECT_EQ(0, scheduler.schedules[0].results[1]);
      EXPECT_EQ(0, scheduler.schedules[0].results[2]);
      EXPECT_EQ(0, scheduler.schedules[0].results[3]);
      EXPECT_EQ(1, scheduler.schedules[0].results[4]);
      EXPECT_EQ(-1, scheduler.schedules[0].results[5]);
      EXPECT_EQ(1, scheduler.schedules[1].results[0]);
    }

    // update, update, update, update, read
    {
      TransactionScheduler scheduler(1, table.get(), &txn_manager);
      scheduler.Txn(0).Update(0, 1);
      scheduler.Txn(0).Update(0, 2);
      scheduler.Txn(0).Update(0, 3);
      scheduler.Txn(0).Update(0, 4);
      scheduler.Txn(0).Read(0);
      scheduler.Txn(0).Commit();

      scheduler.Run();

      EXPECT_EQ(RESULT_SUCCESS, scheduler.schedules[0].txn_result);
      EXPECT_EQ(4, scheduler.schedules[0].results[0]);
    }

    // delete not exist, delete exist, read deleted, update deleted,
    // read deleted, insert back, update inserted, read newly updated
    {
      TransactionScheduler scheduler(1, table.get(), &txn_manager);
      scheduler.Txn(0).Delete(100);
      scheduler.Txn(0).Delete(0);
      scheduler.Txn(0).Read(0);
      scheduler.Txn(0).Update(0, 1);
      scheduler.Txn(0).Read(0);
      scheduler.Txn(0).Insert(0, 2);
      scheduler.Txn(0).Update(0, 3);
      scheduler.Txn(0).Read(0);
      scheduler.Txn(0).Commit();

      scheduler.Run();

      EXPECT_EQ(RESULT_SUCCESS, scheduler.schedules[0].txn_result);
      EXPECT_EQ(-1, scheduler.schedules[0].results[0]);
      EXPECT_EQ(-1, scheduler.schedules[0].results[1]);
      EXPECT_EQ(3, scheduler.schedules[0].results[2]);
    }

    // insert, delete inserted, read deleted, insert again, delete again
    // read deleted, insert again, read inserted, update inserted, read updated
    {
      TransactionScheduler scheduler(1, table.get(), &txn_manager);

      scheduler.Txn(0).Insert(1000, 0);
      scheduler.Txn(0).Delete(1000);
      scheduler.Txn(0).Read(1000);
      scheduler.Txn(0).Insert(1000, 1);
      scheduler.Txn(0).Delete(1000);
      scheduler.Txn(0).Read(1000);
      scheduler.Txn(0).Insert(1000, 2);
      scheduler.Txn(0).Read(1000);
      scheduler.Txn(0).Update(1000, 3);
      scheduler.Txn(0).Read(1000);
      scheduler.Txn(0).Commit();

      scheduler.Run();

      EXPECT_EQ(RESULT_SUCCESS, scheduler.schedules[0].txn_result);
      EXPECT_EQ(-1, scheduler.schedules[0].results[0]);
      EXPECT_EQ(-1, scheduler.schedules[0].results[1]);
      EXPECT_EQ(2, scheduler.schedules[0].results[2]);
      EXPECT_EQ(3, scheduler.schedules[0].results[3]);
    }
  }
}

TEST_F(TransactionTests, AbortTest) {
  for (auto test_type : TEST_TYPES) {
    concurrency::TransactionManagerFactory::Configure(test_type);
    auto &txn_manager = concurrency::TransactionManagerFactory::GetInstance();
    std::unique_ptr<storage::DataTable> table(
        TransactionTestsUtil::CreateTable());
    {
      TransactionScheduler scheduler(2, table.get(), &txn_manager);
      scheduler.Txn(0).Update(0, 100);
      scheduler.Txn(0).Abort();
      scheduler.Txn(1).Read(0);
      scheduler.Txn(1).Commit();

      scheduler.Run();

      EXPECT_EQ(RESULT_ABORTED, scheduler.schedules[0].txn_result);
      EXPECT_EQ(RESULT_SUCCESS, scheduler.schedules[1].txn_result);
      EXPECT_EQ(0, scheduler.schedules[1].results[0]);
    }

    {
      TransactionScheduler scheduler(2, table.get(), &txn_manager);
      scheduler.Txn(0).Insert(100, 0);
      scheduler.Txn(0).Abort();
      scheduler.Txn(1).Read(100);
      scheduler.Txn(1).Commit();

      scheduler.Run();
      EXPECT_EQ(RESULT_ABORTED, scheduler.schedules[0].txn_result);
      EXPECT_EQ(RESULT_SUCCESS, scheduler.schedules[1].txn_result);
      EXPECT_EQ(-1, scheduler.schedules[1].results[0]);
    }
  }
}

}  // End test namespace
}  // End peloton namespace<|MERGE_RESOLUTION|>--- conflicted
+++ resolved
@@ -23,16 +23,11 @@
 
 class TransactionTests : public PelotonTest {};
 
-<<<<<<< HEAD
 static std::vector<ConcurrencyType> TEST_TYPES = {
-  CONCURRENCY_TYPE_SSI,
-  CONCURRENCY_TYPE_2PL,
+  CONCURRENCY_TYPE_OPTIMISTIC,
+  CONCURRENCY_TYPE_PESSIMISTIC,
   CONCURRENCY_TYPE_SSI
 };
-=======
-static std::vector<ConcurrencyType> TEST_TYPES = {CONCURRENCY_TYPE_OPTIMISTIC,
-                                                  CONCURRENCY_TYPE_PESSIMISTIC};
->>>>>>> 13395591
 
 void TransactionTest(concurrency::TransactionManager *txn_manager) {
   uint64_t thread_id = TestingHarness::GetInstance().GetThreadId();
