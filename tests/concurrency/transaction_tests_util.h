--- conflicted
+++ resolved
@@ -206,18 +206,8 @@
     if (txn != NULL && txn->GetResult() == RESULT_FAILURE) {
       txn_manager->AbortTransaction();
       txn = NULL;
-<<<<<<< HEAD
       LOG_TRACE("ABORT NOW");
       if (execute_result == false) LOG_TRACE("Executor returns false");
-=======
-      if (execute_result == true) {
-        LOG_TRACE("ABORT NOW, Executor returns %s",
-                  execute_result ? "true" : "false");
-      } else {
-        LOG_TRACE("ABORT NOW, Executor returns %s",
-                  execute_result ? "true" : "false");
-      }
->>>>>>> 45ac9b6b
       schedule->txn_result = RESULT_ABORTED;
     }
   }
