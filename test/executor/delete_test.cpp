--- conflicted
+++ resolved
@@ -59,13 +59,9 @@
 TEST_F(DeleteTests, VariousOperations) {
 
   LOG_INFO("Bootstrapping...");
-<<<<<<< HEAD
   auto catalog = catalog::Bootstrapper::bootstrap();
-  catalog::Bootstrapper::global_catalog->CreateDatabase(DEFAULT_DB_NAME);
-=======
-  catalog::Bootstrapper::bootstrap();
-  catalog::Bootstrapper::global_catalog->CreateDatabase(DEFAULT_DB_NAME, nullptr);
->>>>>>> 7501eee2
+  catalog::Bootstrapper::global_catalog->CreateDatabase(DEFAULT_DB_NAME,
+                                                        nullptr);
   LOG_INFO("Bootstrapping completed!");
 
   // Create a table first
@@ -86,16 +82,11 @@
   executor::CreateExecutor create_executor(&node, context.get());
   create_executor.Init();
   create_executor.Execute();
-<<<<<<< HEAD
-  txn_manager.CommitTransaction();
+  txn_manager.CommitTransaction(txn);
   EXPECT_EQ(catalog::Bootstrapper::global_catalog->GetDatabaseWithName(
                                                        DEFAULT_DB_NAME)
                 ->GetTableCount(),
             1);
-=======
-  txn_manager.CommitTransaction(txn);
-  EXPECT_EQ(catalog::Bootstrapper::global_catalog->GetDatabaseWithName(DEFAULT_DB_NAME)->GetTableCount(), 1);
->>>>>>> 7501eee2
   LOG_INFO("Table created!");
 
   // Inserting a tuple end-to-end
@@ -234,9 +225,9 @@
   ShowTable(DEFAULT_DB_NAME, "department_table");
 
   // free the database just created
-  txn_manager.BeginTransaction();
-  catalog::Bootstrapper::global_catalog->DropDatabase(DEFAULT_DB_NAME);
-  txn_manager.CommitTransaction();
+  txn = txn_manager.BeginTransaction();
+  catalog::Bootstrapper::global_catalog->DropDatabase(DEFAULT_DB_NAME, txn);
+  txn_manager.CommitTransaction(txn);
 
   delete catalog;
 }
