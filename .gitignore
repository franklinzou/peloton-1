--- conflicted
+++ resolved
@@ -211,11 +211,5 @@
 
 # Code Recommenders
 .recommenders/
-<<<<<<< HEAD
-
 CMakeLists.txt
-
-=======
-CMakeLists.txt
->>>>>>> 0a5c220b
 io_file